<<<<<<< HEAD
﻿using Molten.Font;
using Molten.Graphics;
using Molten.Net;
using Molten.Net.Message;
using Molten.Net.MNet;
using System;
using System.Collections.Generic;
using System.Diagnostics;
using System.IO;
using System.Linq;
using System.Text;
using System.Threading.Tasks;

namespace Molten.Samples
{
    public class NetworkingTest : NetSampleGame<MNetService>
    {
        public override string Description => "A basic networking test.";

        Net.MNet.MNetService _client;
        Threading.ThreadManager _clientThreadManager;
        INetworkConnection _serverConnection;

        public NetworkingTest() 
            : base("Networking Test")
        {

        }

        protected override void OnStart(EngineSettings settings)
        {
            base.OnStart(settings);
            settings.Network.Mode = NetworkMode.Server;
            settings.Network.ListeningAddress.Value = System.Net.IPAddress.IPv6Loopback.ToString();
            settings.Network.Apply();
        }

        protected override void OnInitialize(Engine engine)
        {
            base.OnInitialize(engine);

            EngineSettings clientSettings = new EngineSettings();
            clientSettings.Network.Mode = NetworkMode.Client;
            clientSettings.Network.Port.Value = 6114;
            clientSettings.Network.ListeningAddress.Value = System.Net.IPAddress.IPv6Loopback.ToString();
            clientSettings.Network.Apply();

            _clientThreadManager = new Threading.ThreadManager(Log);
            _client = new MNetService();
            _client.Identity = Net.Identity;
            _client.Initialize(clientSettings, Log);
            _client.Start(_clientThreadManager, Log);
            _serverConnection = _client.Connect(System.Net.IPAddress.IPv6Loopback.ToString(), Settings.Network.Port, Encoding.UTF8.GetBytes("Hail!"));
        }

        protected override void OnUpdate(Timing time)
        {
            if (_serverConnection.Status == ConnectionStatus.Connected)
            {
                DataWriter writer = new DataWriter();
                writer.Write<byte>(1);
                writer.Write(1);
                writer.WriteString("Message" + time.CurrentFrame, Encoding.UTF8);
                writer.WriteStringRaw("In other news...", Encoding.UTF8);
                _client.SendMessage(new NetworkMessage(writer.GetData(), DeliveryMethod.Unreliable, 0));
            }


            while (Engine.Net.TryReadMessage(out var iMessage))
            {
                switch (iMessage)
                {
                    case ConnectionRequest connectionRequest:
                        string hailMessage = Encoding.UTF8.GetString(connectionRequest.Data);
                        connectionRequest.Approve();
                        Log.WriteDebugLine("[Server]: Approved connection request: " + hailMessage);
                        break;

                    case NetworkMessage message:


                        DataReader reader = new DataReader(message.Data);
                        reader.Read<byte>();
                        reader.Read<int>();
                        string messageContent = reader.ReadString(Encoding.UTF8);
                        string anotherString = reader.ReadString(Encoding.UTF8);


                        //string messageContent = Encoding.ASCII.GetString(message.Data, 1, message.Data.Length - 1);
                        Log.WriteDebugLine("[Server]: Recieved message: " + messageContent);
                        break;

                    case ConnectionStatusChanged message:
                        string content = Encoding.ASCII.GetString(message.Data);
                        Log.WriteDebugLine($"[Server][{message.Connection.Host}]: Connection status changed: " + content);
                        break;

                    default:
                        break;
                }
            }

            UpdateClient(time);
            base.OnUpdate(time);

            if (base.RunState == GameRunState.Exiting)
                _client.Dispose();
        }

        private void UpdateClient(Timing time)
        {
            _client.Update(time);


            while (_client.TryReadMessage(out var iMessage))
            {
                switch (iMessage)
                {
                    //case ConnectionRequest connectionRequest:
                    //    string hailMessage = Encoding.ASCII.GetString(connectionRequest.Data);
                    //    Console.WriteLine("[Client] Recieved connection request: " + hailMessage);
                    //    connectionRequest.Approve();
                    //    break;

                    case NetworkMessage message:

                        DataReader reader = new DataReader(message.Data);
                        reader.Read<byte>();
                        string messageContent = reader.ReadString(Encoding.UTF8);
                        string anotherString = reader.ReadString(Encoding.UTF8);


                        //string messageContent = Encoding.ASCII.GetString(message.Data, 1, message.Data.Length - 1);
                        Log.WriteDebugLine("[Client]: Recieved message: " + messageContent);
                        break;

                    case ConnectionStatusChanged message:
                        string content = Encoding.ASCII.GetString(message.Data);
                        Log.WriteDebugLine($"[Client][{message.Connection.Host}]: Connection status changed: " + content);
                        break;

                    default:
                        break;
                }
            }
        }

        protected override void OnClose()
        {
            _client.Dispose();
            _clientThreadManager.Dispose();
        }
    }
}
=======
﻿//using Molten.Font;
//using Molten.Graphics;
//using System;
//using System.Collections.Generic;
//using System.Diagnostics;
//using System.IO;
//using System.Linq;
//using System.Text;
//using System.Threading.Tasks;

//namespace Molten.Samples
//{
//    public class SpriteFontStress : SampleSceneGame
//    {
//        private const string NET_IDENTITY = "Molten Network Test";
//        private const int NET_PORT = 2134;


//        public override string Description => "A basic networking test.";

//        Networking.LidgrenNetworkService _client;

//        public SpriteFontStress() 
//            : base("Networking Test")
//        {
            
//        }

//        protected override void OnInitialize(Engine engine)
//        {
//            base.LoadNetworkingService<Networking.LidgrenNetworkService>();
//            engine.StartNetworkService();

//            engine.NetworkService.Start(Networking.Enums.ServiceType.Server, NET_PORT, NET_IDENTITY);
            

//            _client = new Networking.LidgrenNetworkService();
//            _client.Start(Networking.Enums.ServiceType.Client, NET_PORT + 1, NET_IDENTITY);
//            _client.Connect(System.Net.IPAddress.Loopback.ToString(), NET_PORT, Encoding.UTF8.GetBytes("Hail!"));

//            _client.SendMessage(new Networking.Message.NetworkMessage(Encoding.UTF8.GetBytes("Message1"), Networking.Enums.DeliveryMethod.Unreliable, 0));
//            _client.SendMessage(new Networking.Message.NetworkMessage(Encoding.UTF8.GetBytes("Message2"), Networking.Enums.DeliveryMethod.Unreliable, 0));
//            _client.SendMessage(new Networking.Message.NetworkMessage(Encoding.UTF8.GetBytes("Message3"), Networking.Enums.DeliveryMethod.Unreliable, 0));

//            base.OnInitialize(engine);
//        }

//        protected override void OnUpdate(Timing time)
//        {

//            while (Engine.NetworkService.TryReadMessage(out var iMessage))
//            {
//                switch (iMessage)
//                {
//                    case Networking.Message.ConnectionRequest connectionRequest:
//                        string hailMessage = Encoding.UTF8.GetString(connectionRequest.Data);
//                        connectionRequest.Approve();
//                        Log.WriteDebugLine("[Server]: Approved connection request: " + hailMessage);
//                        break;

//                    case Networking.Message.NetworkMessage message:
//                        string messageContent = Encoding.UTF8.GetString(message.Data);
//                        Log.WriteDebugLine("[Server]: Recieved message: " + messageContent);
//                        break;

//                    default:
//                        break;
//                }
//            }

//            UpdateClient(time);
//            base.OnUpdate(time);
//        }

//        private void UpdateClient(Timing time)
//        {
//            _client.Update(time);


//            while (_client.TryReadMessage(out var iMessage))
//            {
//                switch (iMessage)
//                {
//                    //case Networking.Message.ConnectionRequest connectionRequest:
//                    //    string hailMessage = Encoding.ASCII.GetString(connectionRequest.Data);
//                    //    Console.WriteLine("[Client] Recieved connection request: " + hailMessage);
//                    //    connectionRequest.Approve();
//                    //    break;

//                    case Networking.Message.NetworkMessage message:
//                        string messageContent = Encoding.ASCII.GetString(message.Data);
//                        Log.WriteDebugLine("[Client]: Recieved message: " + messageContent);
//                        break;


//                    default:
//                        break;
//                }
//            }
//        }
//    }
//}
>>>>>>> 1542e6f2
<|MERGE_RESOLUTION|>--- conflicted
+++ resolved
@@ -1,4 +1,3 @@
-<<<<<<< HEAD
 ﻿using Molten.Font;
 using Molten.Graphics;
 using Molten.Net;
@@ -45,8 +44,8 @@
             clientSettings.Network.Port.Value = 6114;
             clientSettings.Network.ListeningAddress.Value = System.Net.IPAddress.IPv6Loopback.ToString();
             clientSettings.Network.Apply();
-
-            _clientThreadManager = new Threading.ThreadManager(Log);
+            
+            _clientThreadManager = Engine.Threading;
             _client = new MNetService();
             _client.Identity = Net.Identity;
             _client.Initialize(clientSettings, Log);
@@ -61,7 +60,7 @@
                 DataWriter writer = new DataWriter();
                 writer.Write<byte>(1);
                 writer.Write(1);
-                writer.WriteString("Message" + time.CurrentFrame, Encoding.UTF8);
+                writer.WriteString("Message" + time.FrameID, Encoding.UTF8);
                 writer.WriteStringRaw("In other news...", Encoding.UTF8);
                 _client.SendMessage(new NetworkMessage(writer.GetData(), DeliveryMethod.Unreliable, 0));
             }
@@ -74,7 +73,7 @@
                     case ConnectionRequest connectionRequest:
                         string hailMessage = Encoding.UTF8.GetString(connectionRequest.Data);
                         connectionRequest.Approve();
-                        Log.WriteDebugLine("[Server]: Approved connection request: " + hailMessage);
+                        Log.Debug("[Server]: Approved connection request: " + hailMessage);
                         break;
 
                     case NetworkMessage message:
@@ -88,12 +87,12 @@
 
 
                         //string messageContent = Encoding.ASCII.GetString(message.Data, 1, message.Data.Length - 1);
-                        Log.WriteDebugLine("[Server]: Recieved message: " + messageContent);
+                        Log.Debug("[Server]: Recieved message: " + messageContent);
                         break;
 
                     case ConnectionStatusChanged message:
                         string content = Encoding.ASCII.GetString(message.Data);
-                        Log.WriteDebugLine($"[Server][{message.Connection.Host}]: Connection status changed: " + content);
+                        Log.Debug($"[Server][{message.Connection.Host}]: Connection status changed: " + content);
                         break;
 
                     default:
@@ -132,12 +131,12 @@
 
 
                         //string messageContent = Encoding.ASCII.GetString(message.Data, 1, message.Data.Length - 1);
-                        Log.WriteDebugLine("[Client]: Recieved message: " + messageContent);
+                        Log.Debug("[Client]: Recieved message: " + messageContent);
                         break;
 
                     case ConnectionStatusChanged message:
                         string content = Encoding.ASCII.GetString(message.Data);
-                        Log.WriteDebugLine($"[Client][{message.Connection.Host}]: Connection status changed: " + content);
+                        Log.Debug($"[Client][{message.Connection.Host}]: Connection status changed: " + content);
                         break;
 
                     default:
@@ -152,108 +151,4 @@
             _clientThreadManager.Dispose();
         }
     }
-}
-=======
-﻿//using Molten.Font;
-//using Molten.Graphics;
-//using System;
-//using System.Collections.Generic;
-//using System.Diagnostics;
-//using System.IO;
-//using System.Linq;
-//using System.Text;
-//using System.Threading.Tasks;
-
-//namespace Molten.Samples
-//{
-//    public class SpriteFontStress : SampleSceneGame
-//    {
-//        private const string NET_IDENTITY = "Molten Network Test";
-//        private const int NET_PORT = 2134;
-
-
-//        public override string Description => "A basic networking test.";
-
-//        Networking.LidgrenNetworkService _client;
-
-//        public SpriteFontStress() 
-//            : base("Networking Test")
-//        {
-            
-//        }
-
-//        protected override void OnInitialize(Engine engine)
-//        {
-//            base.LoadNetworkingService<Networking.LidgrenNetworkService>();
-//            engine.StartNetworkService();
-
-//            engine.NetworkService.Start(Networking.Enums.ServiceType.Server, NET_PORT, NET_IDENTITY);
-            
-
-//            _client = new Networking.LidgrenNetworkService();
-//            _client.Start(Networking.Enums.ServiceType.Client, NET_PORT + 1, NET_IDENTITY);
-//            _client.Connect(System.Net.IPAddress.Loopback.ToString(), NET_PORT, Encoding.UTF8.GetBytes("Hail!"));
-
-//            _client.SendMessage(new Networking.Message.NetworkMessage(Encoding.UTF8.GetBytes("Message1"), Networking.Enums.DeliveryMethod.Unreliable, 0));
-//            _client.SendMessage(new Networking.Message.NetworkMessage(Encoding.UTF8.GetBytes("Message2"), Networking.Enums.DeliveryMethod.Unreliable, 0));
-//            _client.SendMessage(new Networking.Message.NetworkMessage(Encoding.UTF8.GetBytes("Message3"), Networking.Enums.DeliveryMethod.Unreliable, 0));
-
-//            base.OnInitialize(engine);
-//        }
-
-//        protected override void OnUpdate(Timing time)
-//        {
-
-//            while (Engine.NetworkService.TryReadMessage(out var iMessage))
-//            {
-//                switch (iMessage)
-//                {
-//                    case Networking.Message.ConnectionRequest connectionRequest:
-//                        string hailMessage = Encoding.UTF8.GetString(connectionRequest.Data);
-//                        connectionRequest.Approve();
-//                        Log.WriteDebugLine("[Server]: Approved connection request: " + hailMessage);
-//                        break;
-
-//                    case Networking.Message.NetworkMessage message:
-//                        string messageContent = Encoding.UTF8.GetString(message.Data);
-//                        Log.WriteDebugLine("[Server]: Recieved message: " + messageContent);
-//                        break;
-
-//                    default:
-//                        break;
-//                }
-//            }
-
-//            UpdateClient(time);
-//            base.OnUpdate(time);
-//        }
-
-//        private void UpdateClient(Timing time)
-//        {
-//            _client.Update(time);
-
-
-//            while (_client.TryReadMessage(out var iMessage))
-//            {
-//                switch (iMessage)
-//                {
-//                    //case Networking.Message.ConnectionRequest connectionRequest:
-//                    //    string hailMessage = Encoding.ASCII.GetString(connectionRequest.Data);
-//                    //    Console.WriteLine("[Client] Recieved connection request: " + hailMessage);
-//                    //    connectionRequest.Approve();
-//                    //    break;
-
-//                    case Networking.Message.NetworkMessage message:
-//                        string messageContent = Encoding.ASCII.GetString(message.Data);
-//                        Log.WriteDebugLine("[Client]: Recieved message: " + messageContent);
-//                        break;
-
-
-//                    default:
-//                        break;
-//                }
-//            }
-//        }
-//    }
-//}
->>>>>>> 1542e6f2
+}