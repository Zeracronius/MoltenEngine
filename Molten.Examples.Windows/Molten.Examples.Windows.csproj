--- conflicted
+++ resolved
@@ -180,11 +180,8 @@
       <Generator>MSBuild:Compile</Generator>
       <SubType>Designer</SubType>
     </ApplicationDefinition>
-<<<<<<< HEAD
+    <Compile Include="Common\NetSampleGame.cs" />
     <Compile Include="NetworkingTest.cs" />
-=======
-    <Compile Include="Common\NetSampleGame.cs" />
->>>>>>> 8941b35d
     <Compile Include="Skybox.cs" />
     <Compile Include="SaveTexture.cs" />
     <Compile Include="2DTextureTest.cs" />
