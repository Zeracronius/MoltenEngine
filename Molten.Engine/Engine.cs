﻿using Molten.Collections;
using Molten.Font;
using Molten.Graphics;
using Molten.Input;
using Molten.Net;
using Molten.Threading;
using System;
using System.Collections.Generic;
using System.Threading;

namespace Molten
{
    /// <summary>Stone Bolt engine. You only need one instance.</summary>
    public class Engine : IDisposable
    {
        ThreadedQueue<EngineTask> _taskQueue;
        List<EngineService> _services;
        EngineThread _mainThread;

        /// <summary>Gets the current instance of the engine. There can only be one active per application.</summary>
        public static Engine Current { get; private set; }

        /// <summary>
        /// Creates a new instance of <see cref="Engine"/>.
        /// </summary>
        /// <param name="initialSettings">The initial engine settings. If null, the default settings will be used instead.</param>
        /// <param name="ignoreSavedSettings">If true, the previously-saved settings will be ignored and replaced with the provided (or default) settings.</param>
        internal Engine(EngineSettings initialSettings, bool ignoreSavedSettings)
        {
            if (Current != null)
                throw new Exception("Cannot create more than one active instance of Engine. Dispose of the previous one first.");

            if (IntPtr.Size != 8)
                throw new NotSupportedException("Molten engine only supports 64-bit. Please build accordingly.");

            Current = this;
            Settings = initialSettings ?? new EngineSettings();

            if (!ignoreSavedSettings)
                Settings.Load();

            Log = Logger.Get();
            Log.AddOutput(new LogFileWriter("engine_log{0}.txt"));
            Log.WriteDebugLine("Engine Instantiated");
            Threading = new ThreadManager(Log);
            _taskQueue = new ThreadedQueue<EngineTask>();
            _services = new List<EngineService>(Settings.StartupServices);
            Content = new ContentManager(Log, this, Settings.ContentWorkerThreads);
            Scenes = new SceneManager(Settings.UI);

            Renderer = GetService<RenderService>();
            Input = GetService<InputService>();
            Net = GetService<NetworkService>();

            if (Renderer != null)
                Renderer.OnStarted += Renderer_OnStarted;

            AppDomain.CurrentDomain.UnhandledException += CurrentDomain_UnhandledException;
        }

        /// <summary>
        /// Initializes (but doesn't start) the engine and it's bound servics.
        /// </summary>
        public void Initialize()
        {
            foreach (EngineService service in _services)
                service.Initialize(Settings, Log);
        }

        private void Renderer_OnStarted(EngineService o)
        {
            LoadDefaultFont(Settings);
        }

        private void CurrentDomain_UnhandledException(object sender, UnhandledExceptionEventArgs e)
        {
            Log.WriteError(e.ExceptionObject as Exception);
            Logger.DisposeAll();
        }

        /// <summary>
        /// Retrieves an <see cref="EngineService"/> of the specified type. 
        /// Services are defined before an <see cref="Engine"/> instance is started.
        /// </summary>
        /// <typeparam name="T"></typeparam>
        /// <returns></returns>
        public T GetService<T>() where T: EngineService
        {
            Type t = typeof(T);
            foreach(EngineService service in Settings.StartupServices)
            {
                Type serviceType = service.GetType();
                if (t.IsAssignableFrom(serviceType))
                    return service as T;
            }

            return null;
        }

        /// <summary>
        /// Gets whether a <see cref="EngineService"/> of the specified type is available. 
        /// </summary>
        /// <typeparam name="T">The type of engine service to check for availability.</typeparam>
        /// <returns></returns>
        public bool IsServiceAvailable<T>() where T : EngineService
        {
            return IsServiceAvailable(typeof(T));
        }

        /// <summary>
        /// Gets whether a <see cref="EngineService"/> of the specified type is available. 
        /// If a service state is not equal to <see cref="EngineServiceState.Running"/>, it is not considered as available.
        /// </summary>
        ///<param name="type">The <see cref="Type"/> of engine service to check for availability</param>
        /// <returns></returns>
        public bool IsServiceAvailable(Type type)
        {
            foreach (EngineService service in Settings.StartupServices)
            {
                Type serviceType = service.GetType();
                if (type.GetType().IsAssignableFrom(serviceType))
                    return service.State == EngineServiceState.Running || 
                        service.State == EngineServiceState.Initialized;
            }

            return false;
        }

        private void LoadDefaultFont(EngineSettings settings)
        {
            try
            {
                using (FontReader reader = new FontReader(settings.DefaultFontName, Log))
                {
                    FontFile fontFile = reader.ReadFont(true);
                    DefaultFont = new SpriteFont(Renderer, fontFile, settings.DefaultFontSize);
                }
            }
            catch (Exception e)
            {
                // TODO Use the fallback font provided with the engine.
                Log.WriteError("Failed to load default font.");
                Log.WriteError(e);
                throw e;
            }
        }

        /// <summary>
        /// Starts the engine and it's services.
        /// </summary>
        public void Start(Action<Timing> updateCallback)
        {
            foreach (EngineService service in _services)
                service.Start(Threading, Log);

            _mainThread = Threading.SpawnThread("engine", true, true, (timing) =>
            {
                Update(timing);
                updateCallback(timing);
            });
        }

        /// <summary>
        /// Stops the engine and it's services.
        /// </summary>
        public void Stop()
        {
            _mainThread.Dispose();

            foreach (EngineService service in _services)
            {
                service.Stop();

                // Wait for the service thread to stop.
                while (service.State != EngineServiceState.Initialized)
                {
                    if (service.Thread != null)
                    {
                        if (service.Thread.IsDisposed)
                            break;
                        Thread.Sleep(10);
                    }
                }
            }
<<<<<<< HEAD

            NetworkService.Stop();
            NetworkThread.Dispose();
            NetworkThread = null;
=======
>>>>>>> 8941b35d
        }

        internal void AddScene(Scene scene)
        {
            EngineAddScene task = EngineAddScene.Get();
            task.Scene = scene;
            _taskQueue.Enqueue(task);
        }

        internal void RemoveScene(Scene scene)
        {
            EngineRemoveScene task = EngineRemoveScene.Get();
            task.Scene = scene;
            _taskQueue.Enqueue(task);
        }

        private void Update(Timing time)
        {
            EngineTask task = null;
            while (_taskQueue.TryDequeue(out task))
                task.Process(this, time);

            // Update services that are set to run on the main engine thread.
            foreach(EngineService service in _services)
            {
                if (service.ThreadMode == ThreadingMode.MainThread)
                    service.Update(time);
            }

            Scenes.Update(time);
        }

        /// <summary>
        /// Attempts to safely shutdown the engine before disposing of the current instance.
        /// </summary>
        public void Dispose()
        {
            if (IsDisposed)
                return;

            Log.WriteDebugLine("Disposing of engine");

            Stop();

            foreach (EngineService service in _services)
                service.Dispose();

            Threading.Dispose();
            Renderer?.Dispose();
            Scenes.Dispose();
            Content.Dispose();
            Logger.DisposeAll();
            Settings.Save();
            Current = null;
            IsDisposed = true;
        }

        /// <summary>
        /// [Internal] Gets the <see cref="Renderer"/> thread. Null if the renderer was not started.
        /// </summary>
        internal EngineThread RenderThread { get; private set; }

        /// <summary>Gets the <see cref="RenderService"/> attached to the current <see cref="Engine"/> instance.</summary>>
        public RenderService Renderer { get; private set; }

        /// <summary>Gets the <see cref="NetworkService"/> attached to the current <see cref="Engine"/> instance.</summary>>
        public NetworkService Net { get; private set; }

        /// <summary>Gets the log attached to the current <see cref="Engine"/> instance.</summary>
        internal Logger Log { get; }

        /// <summary>Gets the engine settings.</summary>
        public EngineSettings Settings { get; }

        /// <summary>Gets the thread manager bound to the engine.</summary>
        public ThreadManager Threading { get; }

        /// <summary>
        /// Gets the main <see cref="EngineThread"/> of the current <see cref="Engine"/> instance.
        /// Core/game update logic is usually done on this thread.
        /// </summary>
        public EngineThread MainThread { get; private set; }

        /// <summary>
        /// Gets the main content manager bound to the current engine instance. <para/>
        /// It is recommended that you use this to load assets that are unlikely to be unloaded throughout the lifetime of the current session. 
        /// You should use separate <see cref="ContentManager"/> instances for level-specific or short-lifespan content. 
        /// Disposing of a <see cref="ContentManager"/> instance will unload all of the content that was loaded by it.<para />
        /// </summary>
        public ContentManager Content { get; }

        /// <summary>
        /// Gets the default font as defined in <see cref="EngineSettings"/>.
        /// </summary>
        public SpriteFont DefaultFont { get; private set; }

        /// <summary>Gets the <see cref="InputService"/> attached to the current <see cref="Engine"/> instance.</summary>
        public InputService Input { get; private set; }

        /// <summary>
        /// Gets the internal scene manager for the current <see cref="Engine"/> instance.
        /// </summary>
        internal SceneManager Scenes { get; }

        /// <summary>
        /// Gets whether or not the current <see cref="Engine"/> instance has been disposed.
        /// </summary>
        public bool IsDisposed { get; private set; }
    }
}<|MERGE_RESOLUTION|>--- conflicted
+++ resolved
@@ -182,13 +182,6 @@
                     }
                 }
             }
-<<<<<<< HEAD
-
-            NetworkService.Stop();
-            NetworkThread.Dispose();
-            NetworkThread = null;
-=======
->>>>>>> 8941b35d
         }
 
         internal void AddScene(Scene scene)
