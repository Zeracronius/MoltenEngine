--- conflicted
+++ resolved
@@ -6,185 +6,7 @@
     <Nullable>enable</Nullable>
     <AllowUnsafeBlocks>True</AllowUnsafeBlocks>
   </PropertyGroup>
-<<<<<<< HEAD
-  <PropertyGroup Condition=" '$(Configuration)|$(Platform)' == 'Debug|AnyCPU' ">
-    <DebugSymbols>true</DebugSymbols>
-    <DebugType>full</DebugType>
-    <Optimize>false</Optimize>
-    <OutputPath>bin\Debug\</OutputPath>
-    <DefineConstants>TRACE;DEBUG</DefineConstants>
-    <ErrorReport>prompt</ErrorReport>
-    <WarningLevel>4</WarningLevel>
-    <LangVersion>latest</LangVersion>
-    <PlatformTarget>x64</PlatformTarget>
-  </PropertyGroup>
-  <PropertyGroup Condition=" '$(Configuration)|$(Platform)' == 'Release|AnyCPU' ">
-    <DebugType>pdbonly</DebugType>
-    <Optimize>true</Optimize>
-    <OutputPath>bin\Release\</OutputPath>
-    <DefineConstants>TRACE</DefineConstants>
-    <ErrorReport>prompt</ErrorReport>
-    <WarningLevel>4</WarningLevel>
-    <LangVersion>latest</LangVersion>
-  </PropertyGroup>
-  <PropertyGroup Condition="'$(Configuration)|$(Platform)' == 'Debug|x64'">
-    <DebugSymbols>true</DebugSymbols>
-    <OutputPath>bin\x64\Debug\</OutputPath>
-    <DefineConstants>DEBUG;TRACE</DefineConstants>
-    <DebugType>full</DebugType>
-    <PlatformTarget>x64</PlatformTarget>
-    <LangVersion>latest</LangVersion>
-    <ErrorReport>prompt</ErrorReport>
-    <CodeAnalysisRuleSet>MinimumRecommendedRules.ruleset</CodeAnalysisRuleSet>
-    <DocumentationFile>bin\x64\Debug\Molten.Utility.xml</DocumentationFile>
-    <UseVSHostingProcess>true</UseVSHostingProcess>
-    <AllowUnsafeBlocks>true</AllowUnsafeBlocks>
-  </PropertyGroup>
-  <PropertyGroup Condition="'$(Configuration)|$(Platform)' == 'Release|x64'">
-    <OutputPath>bin\x64\Release\</OutputPath>
-    <DefineConstants>TRACE</DefineConstants>
-    <Optimize>true</Optimize>
-    <DebugType>pdbonly</DebugType>
-    <PlatformTarget>x64</PlatformTarget>
-    <ErrorReport>prompt</ErrorReport>
-    <CodeAnalysisRuleSet>MinimumRecommendedRules.ruleset</CodeAnalysisRuleSet>
-    <LangVersion>latest</LangVersion>
-  </PropertyGroup>
-  <PropertyGroup Condition="'$(Configuration)|$(Platform)' == 'Debug|x86'">
-    <DebugSymbols>true</DebugSymbols>
-    <OutputPath>bin\x86\Debug\</OutputPath>
-    <DefineConstants>DEBUG;TRACE</DefineConstants>
-    <DocumentationFile>bin\x64\Debug\Molten.Utility.xml</DocumentationFile>
-    <DebugType>full</DebugType>
-    <PlatformTarget>x86</PlatformTarget>
-    <LangVersion>latest</LangVersion>
-    <ErrorReport>prompt</ErrorReport>
-    <CodeAnalysisRuleSet>MinimumRecommendedRules.ruleset</CodeAnalysisRuleSet>
-  </PropertyGroup>
-  <PropertyGroup Condition="'$(Configuration)|$(Platform)' == 'Release|x86'">
-    <OutputPath>bin\x86\Release\</OutputPath>
-    <DefineConstants>TRACE</DefineConstants>
-    <Optimize>true</Optimize>
-    <DebugType>pdbonly</DebugType>
-    <PlatformTarget>x86</PlatformTarget>
-    <LangVersion>latest</LangVersion>
-    <ErrorReport>prompt</ErrorReport>
-    <CodeAnalysisRuleSet>MinimumRecommendedRules.ruleset</CodeAnalysisRuleSet>
-  </PropertyGroup>
-  <PropertyGroup Condition="'$(Configuration)|$(Platform)' == 'Android_Debug|AnyCPU'">
-    <DebugSymbols>true</DebugSymbols>
-    <OutputPath>bin\Android_Debug\</OutputPath>
-    <DefineConstants>TRACE;DEBUG;ANDROID</DefineConstants>
-    <DebugType>full</DebugType>
-    <PlatformTarget>x64</PlatformTarget>
-    <LangVersion>latest</LangVersion>
-    <ErrorReport>prompt</ErrorReport>
-  </PropertyGroup>
-  <PropertyGroup Condition="'$(Configuration)|$(Platform)' == 'Android_Debug|x64'">
-    <DebugSymbols>true</DebugSymbols>
-    <OutputPath>bin\x64\Android_Debug\</OutputPath>
-    <DefineConstants>DEBUG;TRACE</DefineConstants>
-    <DocumentationFile>bin\x64\Debug\Molten.Utility.xml</DocumentationFile>
-    <DebugType>full</DebugType>
-    <PlatformTarget>x64</PlatformTarget>
-    <LangVersion>latest</LangVersion>
-    <ErrorReport>prompt</ErrorReport>
-    <CodeAnalysisRuleSet>MinimumRecommendedRules.ruleset</CodeAnalysisRuleSet>
-  </PropertyGroup>
-  <PropertyGroup Condition="'$(Configuration)|$(Platform)' == 'Android_Debug|x86'">
-    <DebugSymbols>true</DebugSymbols>
-    <OutputPath>bin\x86\Android_Debug\</OutputPath>
-    <DefineConstants>DEBUG;TRACE</DefineConstants>
-    <DocumentationFile>bin\x64\Debug\Molten.Utility.xml</DocumentationFile>
-    <DebugType>full</DebugType>
-    <PlatformTarget>x86</PlatformTarget>
-    <LangVersion>latest</LangVersion>
-    <ErrorReport>prompt</ErrorReport>
-    <CodeAnalysisRuleSet>MinimumRecommendedRules.ruleset</CodeAnalysisRuleSet>
-  </PropertyGroup>
-  <PropertyGroup Condition="'$(Configuration)|$(Platform)' == 'Android_Release|AnyCPU'">
-    <OutputPath>bin\Android_Release\</OutputPath>
-    <DefineConstants>TRACE;ANDROID</DefineConstants>
-    <Optimize>true</Optimize>
-    <DebugType>pdbonly</DebugType>
-    <PlatformTarget>AnyCPU</PlatformTarget>
-    <LangVersion>latest</LangVersion>
-    <ErrorReport>prompt</ErrorReport>
-  </PropertyGroup>
-  <PropertyGroup Condition="'$(Configuration)|$(Platform)' == 'Android_Release|x64'">
-    <OutputPath>bin\x64\Android_Release\</OutputPath>
-    <DefineConstants>TRACE</DefineConstants>
-    <Optimize>true</Optimize>
-    <DebugType>pdbonly</DebugType>
-    <PlatformTarget>x64</PlatformTarget>
-    <LangVersion>latest</LangVersion>
-    <ErrorReport>prompt</ErrorReport>
-    <CodeAnalysisRuleSet>MinimumRecommendedRules.ruleset</CodeAnalysisRuleSet>
-  </PropertyGroup>
-  <PropertyGroup Condition="'$(Configuration)|$(Platform)' == 'Android_Release|x86'">
-    <OutputPath>bin\x86\Android_Release\</OutputPath>
-    <DefineConstants>TRACE</DefineConstants>
-    <Optimize>true</Optimize>
-    <DebugType>pdbonly</DebugType>
-    <PlatformTarget>x86</PlatformTarget>
-    <LangVersion>latest</LangVersion>
-    <ErrorReport>prompt</ErrorReport>
-    <CodeAnalysisRuleSet>MinimumRecommendedRules.ruleset</CodeAnalysisRuleSet>
-  </PropertyGroup>
-  <ItemGroup>
-    <Reference Include="Newtonsoft.Json, Version=13.0.0.0, Culture=neutral, PublicKeyToken=30ad4fe6b2a6aeed, processorArchitecture=MSIL">
-      <HintPath>..\packages\Newtonsoft.Json.13.0.1\lib\net45\Newtonsoft.Json.dll</HintPath>
-    </Reference>
-    <Reference Include="System" />
-    <Reference Include="System.Core" />
-    <Reference Include="System.Runtime.Serialization" />
-    <Reference Include="System.Xml.Linq" />
-    <Reference Include="System.Data.DataSetExtensions" />
-    <Reference Include="Microsoft.CSharp" />
-    <Reference Include="System.Data" />
-    <Reference Include="System.Net.Http" />
-    <Reference Include="System.Xml" />
-  </ItemGroup>
-  <ItemGroup>
-    <Compile Include="ArrayExtensions.cs" />
-    <Compile Include="ArrayHelper.cs" />
-    <Compile Include="BindableValue.cs" />
-    <Compile Include="BitwiseHelper.cs" />
-    <Compile Include="Collections\ObjectPool.cs" />
-    <Compile Include="Collections\ThreadedDictionary.cs" />
-    <Compile Include="Collections\ThreadedHashSet.cs" />
-    <Compile Include="Collections\ThreadedHashSet.Structures.cs" />
-    <Compile Include="Collections\ThreadedList.cs" />
-    <Compile Include="Collections\ThreadedList.Enumerator.cs" />
-    <Compile Include="Collections\ThreadedQueue.cs" />
-    <Compile Include="Collections\ThreadedQueue.Enumerator.cs" />
-    <Compile Include="Comparers\IntPtrComparer.cs" />
-    <Compile Include="ConversionHelper.cs" />
-    <Compile Include="DataReader.cs" />
-    <Compile Include="DataWriter.cs" />
-    <Compile Include="Delegates\MoltenEventHandler.cs" />
-    <Compile Include="EngineInterop.cs" />
-    <Compile Include="IndentifiedObject.cs" />
-    <Compile Include="EngineObject.cs" />
-    <Compile Include="EnumHelper.cs" />
-    <Compile Include="HashHelper.cs" />
-    <Compile Include="Interlocker.cs" />
-    <Compile Include="Properties\AssemblyInfo.cs" />
-    <Compile Include="ReferencedObject.cs" />
-    <Compile Include="ReflectionHelper.cs" />
-    <Compile Include="ReorderMode.cs" />
-    <Compile Include="StringHelper.cs" />
-    <Compile Include="Timing.cs" />
-  </ItemGroup>
-  <ItemGroup>
-    <ProjectReference Include="..\Molten.Math\Molten.Math.csproj">
-      <Project>{e59938af-a9d4-4963-b4ac-61e53d05527e}</Project>
-      <Name>Molten.Math</Name>
-    </ProjectReference>
-  </ItemGroup>
-=======
 
->>>>>>> 1542e6f2
   <ItemGroup>
     <PackageReference Include="Silk.NET.Core" Version="2.12.0" />
   </ItemGroup>
